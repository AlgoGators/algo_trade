<<<<<<< HEAD
from typing import Callable

=======
import pandas as pd # type: ignore
>>>>>>> ba1af25b
import numpy as np
import pandas as pd # type: ignore

<<<<<<< HEAD
from algo_trade.instrument import Future, Instrument
from algo_trade.risk_measures import RiskMeasure, StandardDeviation
=======
from typing import TypeVar

from algo_trade.instrument import Future, Instrument
from algo_trade.risk_measures import RiskMeasure
>>>>>>> ba1af25b
from algo_trade._constants import DAYS_IN_YEAR

Rule = Callable[[], pd.DataFrame]

<<<<<<< HEAD
def capital_scaling(
        instruments: list[Future],
        capital: float
    ) -> pd.DataFrame:

    df : pd.DataFrame = pd.DataFrame()
=======
T = TypeVar('T', bound=Instrument)

def capital_scaling(instruments: list[Future], capital: float) -> pd.DataFrame:
    df = pd.DataFrame()
    instrument: Future
>>>>>>> ba1af25b
    for instrument in instruments:
        if df.empty:
            df = (
                instrument.front
                .get_close()
                .to_frame(instrument.name)
            )
        else:
            df = df.join(
                instrument.front
                .get_close()
                .to_frame(instrument.name),
                how="outer"
            )

    df.ffill(inplace=True)

    capital_weighting : pd.DataFrame = capital / df

    return capital_weighting

<<<<<<< HEAD
def risk_parity(
        risk_object: RiskMeasure[Instrument]
    ) -> pd.DataFrame:
=======
def risk_parity(risk_object: RiskMeasure[T]) -> pd.DataFrame:
    if risk_object.tau is None:
        raise ValueError("Risk Measure object must have a tau value")

    return risk_object.tau / risk_object.get_var().to_standard_deviation().annualize()
>>>>>>> ba1af25b

    std : StandardDeviation = risk_object.get_var().to_standard_deviation()
    std.annualize(inplace=True)

    return risk_object.tau / std

def equal_weight(
        instruments: list[Future]
    ) -> pd.DataFrame:

    df : pd.DataFrame = pd.DataFrame()
    for instrument in instruments:
        if df.empty:
            df = (
                instrument.front
                .get_close()
                .to_frame(instrument.name)
            )
        else:
            df = df.join(
                instrument.front
                .get_close()
                .to_frame(instrument.name),
                how="outer"
            )

    df.ffill(inplace=True)

    not_null_mask : pd.DataFrame = df.notnull()
    weight_mask : pd.DataFrame = 1 / df.notnull().sum(axis=1).astype(int)

    weights : pd.DataFrame = not_null_mask.mul(weight_mask, axis=0)

    return weights

def trend_signals(
        instruments: list[Future],
        risk_object : RiskMeasure[Future]
    ) -> pd.DataFrame:

    forecasts: list[pd.Series] = []
    for instrument in instruments:
        trend = pd.DataFrame(dtype=float)

        crossovers = [(2, 8), (4, 16), (8, 32), (16, 64), (32, 128), (64, 256)]

        # Calculate the exponential moving averages crossovers and store them in the trend dataframe for t1, t2 in crossovers: trend[f"{t1}-{t2}"] = data["Close"].ewm(span=t1, min_periods=2).mean() - data["Close"].ewm(span=t2, min_periods=2).mean()
        for t1, t2 in crossovers:
            trend[f"{t1}-{t2}"] = (
                instrument.front
                .backadjusted
                .ewm(span=t1, min_periods=2, adjust=False)
                .mean()
                - instrument.front
                .backadjusted
                .ewm(span=t2, min_periods=2, adjust=False)
                .mean()
            )

        std = risk_object.get_var().to_standard_deviation()
        std.annualize(inplace=True)

        # Calculate the risk adjusted forecasts
        for t1, t2 in crossovers:
            trend[f"{t1}-{t2}"] /= (
                std[instrument.get_symbol()]
                * instrument.front.close
            )

        # Scale the crossovers by the absolute mean of all previous crossovers
        scalar_dict = {}
        for t1, t2 in crossovers:
            scalar_dict[t1] = 10 / trend[f"{t1}-{t2}"].abs().mean()

        for t1, t2 in crossovers:
            trend[f"{t1}-{t2}"] = trend[f"{t1}-{t2}"] * scalar_dict[t1]

        # Clip the scaled crossovers to -20, 20
        for t1, t2 in crossovers:
            trend[f"{t1}-{t2}"] = trend[f"{t1}-{t2}"].clip(-20, 20)

        trend.Forecast = 0.0

        n = len(crossovers)
        weights = {64: 1 / n, 32: 1 / n, 16: 1 / n, 8: 1 / n, 4: 1 / n, 2: 1 / n}

        for t1, t2 in crossovers:
            trend.Forecast += trend[f"{t1}-{t2}"] * weights[t1]

        fdm = 1.35
        trend.Forecast = trend.Forecast * fdm

        # Clip the final forecast to -20, 20
        trend.Forecast = trend.Forecast.clip(-20, 20)

        forecasts.append((trend.Forecast / 10).rename(instrument.name))

    df = pd.DataFrame()
    for series in forecasts:
        if df.empty:
            df = series.to_frame()
        else:
            df = df.join(series.to_frame(), how="outer")

    return df

def IDM(risk_object : RiskMeasure[Future]) -> pd.DataFrame:
    """ IDM = 1 / √(w.ρ.wᵀ) where w is the weight vector and ρ is the correlation matrix """

    returns = risk_object.get_returns()

    weights = equal_weight(risk_object.instruments)

    rolling_corrs = returns.rolling(window=DAYS_IN_YEAR, min_periods=DAYS_IN_YEAR).corr()

    IDMs = pd.Series(index=returns.index)

    # Group by the date to get each correlation matrix
    for date, corr_matrix in rolling_corrs.groupby(level=0):
        # Drop the date index level to work with the matrix
        corr_matrix = corr_matrix.droplevel(0)

        IDMs.loc[date] = 1 / np.sqrt(weights.loc[date].values.T @ corr_matrix @ weights.loc[date].values)

    IDMs = IDMs.bfill()

    return pd.concat([IDMs.rename(instrument_name) for instrument_name in returns.columns], axis=1)<|MERGE_RESOLUTION|>--- conflicted
+++ resolved
@@ -1,39 +1,22 @@
-<<<<<<< HEAD
-from typing import Callable
+from typing import Callable, TypeVar
 
-=======
-import pandas as pd # type: ignore
->>>>>>> ba1af25b
 import numpy as np
 import pandas as pd # type: ignore
 
-<<<<<<< HEAD
 from algo_trade.instrument import Future, Instrument
 from algo_trade.risk_measures import RiskMeasure, StandardDeviation
-=======
-from typing import TypeVar
-
-from algo_trade.instrument import Future, Instrument
-from algo_trade.risk_measures import RiskMeasure
->>>>>>> ba1af25b
 from algo_trade._constants import DAYS_IN_YEAR
 
 Rule = Callable[[], pd.DataFrame]
 
-<<<<<<< HEAD
+T = TypeVar('T', bound=Instrument)
+
 def capital_scaling(
         instruments: list[Future],
         capital: float
     ) -> pd.DataFrame:
 
     df : pd.DataFrame = pd.DataFrame()
-=======
-T = TypeVar('T', bound=Instrument)
-
-def capital_scaling(instruments: list[Future], capital: float) -> pd.DataFrame:
-    df = pd.DataFrame()
-    instrument: Future
->>>>>>> ba1af25b
     for instrument in instruments:
         if df.empty:
             df = (
@@ -55,17 +38,12 @@
 
     return capital_weighting
 
-<<<<<<< HEAD
 def risk_parity(
-        risk_object: RiskMeasure[Instrument]
+        risk_object: RiskMeasure[T]
     ) -> pd.DataFrame:
-=======
-def risk_parity(risk_object: RiskMeasure[T]) -> pd.DataFrame:
+
     if risk_object.tau is None:
         raise ValueError("Risk Measure object must have a tau value")
-
-    return risk_object.tau / risk_object.get_var().to_standard_deviation().annualize()
->>>>>>> ba1af25b
 
     std : StandardDeviation = risk_object.get_var().to_standard_deviation()
     std.annualize(inplace=True)
