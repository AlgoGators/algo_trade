<<<<<<< HEAD
"""Risk Measures Module, includes RiskMeasure class and subclasses and their dependencies"""

from abc import ABC, abstractmethod
from typing import Generic, Optional, Self, TypeVar, Iterator, cast

import numpy as np
import pandas as pd # type: ignore
=======
import pandas as pd # type: ignore
import numpy as np
import numpy.typing as npt
from abc import ABC, abstractmethod
from typing import Self, Optional, TypeVar, Generic, Iterator
import datetime
>>>>>>> ba1af25b

from algo_trade.instrument import Instrument
from algo_trade._constants import DAYS_IN_YEAR

class _utils:
    @staticmethod
    def ffill_zero(
            df: pd.DataFrame
        ) -> pd.DataFrame:

        """
            Forward fill zeros in a DataFrame.
        """
        # Assume any gaps in percent returns at this point are b/c the market was closed that day,
        # but only fill forward;
        #* worth noting by added 0 % returns, we are deflating volatility
        # Find the index of the first non-NaN value in each column
        first_non_nan_index : pd.DataFrame = df.apply(lambda x: x.first_valid_index())

        df = df.copy()

        # Iterate over each column and replace NaN values below the first non-NaN index with 0
        for column in df.columns:
            first_index = first_non_nan_index[column]
            if first_index is not None:
                # Extract the relevant part of the column as a Series
                series_to_fill = df.loc[first_index:, column]
                # Fill NaNs with 0
                filled_series = series_to_fill.fillna(0)
                # Reassign the filled series back to the DataFrame
                df.loc[first_index:, column] = filled_series.values

        return df

<<<<<<< HEAD
class StandardDeviation(pd.DataFrame):
    def __init__(
            self,
            data : pd.DataFrame = None
        ) -> None:

        super().__init__(data)
        self.__is_annualized : bool = False

    def annualize(
            self,
            inplace : Optional[bool] = False
        ) -> Optional[Self]:

=======
class StandardDeviation(pd.DataFrame): # type: ignore
    def __init__(self, data : pd.DataFrame = None) -> None:
        super().__init__(data)
        self.__is_annualized : bool = False

    def annualize(self, inplace : bool = False) -> Optional[Self]:
>>>>>>> ba1af25b
        if self.__is_annualized:
            return self

        factor : float = DAYS_IN_YEAR ** 0.5

        if inplace:
            self *= factor # type: ignore
            self.__is_annualized = True
            return None

        new = StandardDeviation(self)
        new.annualize(inplace=True)
        return new

    def __mul__(self, other : float | pd.DataFrame) -> 'StandardDeviation':
        return super().__mul__(other) # type: ignore

    def to_variance(self) -> 'Variance':
        return Variance(self ** 2)

    def to_frame(self) -> pd.DataFrame:
        return pd.DataFrame(self)

class Variance(pd.DataFrame):
    def __init__(
            self,
            data : pd.DataFrame = None
        ) -> None:

        super().__init__(data)
        self.__is_annualized = False

<<<<<<< HEAD
    def annualize(
            self,
            inplace : Optional[bool] = False
        ) -> Optional[Self]:

=======
    def annualize(self, inplace : bool = False) -> Optional[Self]:
>>>>>>> ba1af25b
        if self.__is_annualized:
            return self

        factor : float = DAYS_IN_YEAR

        if inplace:
            self *= factor # type: ignore
            self.__is_annualized = True
            return None

<<<<<<< HEAD
        new : Variance = Variance(self)
=======
        new = Variance(self)
>>>>>>> ba1af25b
        new.annualize(inplace=True)
        return new

    def __mul__(self, other : float | pd.DataFrame) -> 'Variance':
        return super().__mul__(other) # type : ignore

    def to_standard_deviation(self) -> 'StandardDeviation':
        return StandardDeviation(self ** 0.5)

    def to_frame(self) -> pd.DataFrame:
        return pd.DataFrame(self)

class Covariance:
<<<<<<< HEAD
    def __init__(
            self,
            covariance_matrices : Optional[np.ndarray] = None,
            dates : Optional[pd.DatetimeIndex] = None,
            instrument_names : Optional[list[str]] = None
        ) -> None:

        self._covariance_matrices : Optional[np.ndarray] = covariance_matrices
        self._dates : Optional[pd.DatetimeIndex] = dates
        self._instrument_names : Optional[list[str]] = instrument_names
=======
    def __init__(self, covariance_matrices : Optional[npt.NDArray[np.float64]] = None, dates : pd.DatetimeIndex = None, instrument_names : Optional[list[str]] = None) -> None:
        self._covariance_matrices = covariance_matrices
        self._dates = dates
        self._instrument_names = instrument_names if instrument_names is not None else []
        self._columns : list[str] = []
>>>>>>> ba1af25b

    def to_frame(self) -> pd.DataFrame:
        if (self._covariance_matrices is None
            or self._dates is None
            or self._instrument_names is None):
            return pd.DataFrame()

        columns = [
            f'{instrument_I}_{instrument_J}'
                for i, instrument_I in enumerate(self._instrument_names)
                    for j, instrument_J in enumerate(self._instrument_names)
                        if i <= j
        ]
        rows = []
        if self._covariance_matrices is None:
            raise ValueError("Covariance matrices are empty")
        for n in range(self._covariance_matrices.shape[0]):
            row = []
            for i, instrument_I in enumerate(self._instrument_names):
                for j, instrument_J in enumerate(self._instrument_names):
                    if i > j:
                        continue
                    row.append(self._covariance_matrices[n, i, j])
            rows.append(row)
        return pd.DataFrame(rows, columns=columns, index=self._dates)

    @property
    def index(self) -> pd.DatetimeIndex:
        return self._dates
<<<<<<< HEAD

    def reindex(self, other_dates : pd.DatetimeIndex) -> None:
        if self._dates is None or self._covariance_matrices is None:
            raise ValueError("Covariance object is empty")

        intersection = self._dates.intersection(other_dates)
=======
    
    def reindex(self, dates : pd.DatetimeIndex) -> None:
        intersection = self._dates.intersection(dates)
>>>>>>> ba1af25b

        if self._covariance_matrices is None:
            raise ValueError("Covariance matrices are empty")

        self._covariance_matrices = self._covariance_matrices[self._dates.isin(intersection)]
        self._dates = intersection

    def from_frame(df : pd.DataFrame) -> 'Covariance':
        instrument_names = []

        for column in df.columns:
            if column.split('_')[0] not in instrument_names:
                instrument_names.append(column.split('_')[0])

        dates = pd.to_datetime(df.index)

        covariance_matrices = np.zeros((df.shape[0], len(instrument_names), len(instrument_names)))
        for n, (index, row) in enumerate(df.iterrows()):
            for i, instrument_I in enumerate(instrument_names):
                for j, instrument_J in enumerate(instrument_names):
                    if i > j:
                        continue
<<<<<<< HEAD
                    covariance_matrices[n, i, j] = row[f'{instrument_I}_{instrument_J}']
                    covariance_matrices[n, j, i] = row[f'{instrument_I}_{instrument_J}']

        return Covariance(
            covariance_matrices=covariance_matrices,
            dates=dates,
            instrument_names=instrument_names
        )

    def iterate(self) -> Iterator[tuple[pd.Timestamp | None, np.ndarray | None]]:
        if self._covariance_matrices is None or self._dates is None:
            yield None, None
            return

=======
                    self._covariance_matrices[n, i, j] = row[f'{instrument_I}_{instrument_J}']
                    self._covariance_matrices[n, j, i] = row[f'{instrument_I}_{instrument_J}']
        
        if not inplace:
            return self
        return None

    def iterate(self) -> Iterator[tuple[datetime.datetime, npt.NDArray[np.float64]]]:
        if self._covariance_matrices is None:
            raise ValueError("Covariance matrices are empty")
>>>>>>> ba1af25b
        for n in range(self._covariance_matrices.shape[0]):
            yield self._dates[n], self._covariance_matrices[n]

    def dropna(self) -> None:
<<<<<<< HEAD
        if self._covariance_matrices is None or self._dates is None:
            return

=======
        if self._covariance_matrices is None:
            raise ValueError("Covariance matrices are empty")
>>>>>>> ba1af25b
        valid_indices = ~np.isnan(self._covariance_matrices).any(axis=(1, 2))
        self._covariance_matrices = self._covariance_matrices[valid_indices]
        self._dates = self._dates[valid_indices]

    @property
    def empty(self) -> bool:
        return self._covariance_matrices is None

    @property
    def iloc(self) -> '_ILocIndexer':
        return self._ILocIndexer(self)

    @property
    def loc(self) -> '_LocIndexer':
        return self._LocIndexer(self)

    def __str__(self) -> str:
        return str(self.to_frame())
<<<<<<< HEAD

    def __repr__(self) -> str:
        return str(self.to_frame().__repr__())

    def __getitem__(self, key : int) -> np.ndarray:
        if self._covariance_matrices is None:
            raise ValueError("Covariance object is empty")

        return cast(np.ndarray, self._covariance_matrices[key])
=======
    
    def __repr__(self) -> str:
        return repr(self.to_frame())
    
    def __getitem__(self, key : int) -> npt.NDArray[np.float64]:
        if self._covariance_matrices is None:
            raise ValueError("Covariance matrices are empty")
        covariance_matrix = self._covariance_matrices[key]
        return covariance_matrix # type: ignore
>>>>>>> ba1af25b

    class _ILocIndexer:
        def __init__(self, parent : 'Covariance') -> None:
            self.parent = parent

        def __getitem__(self, key : int) -> pd.DataFrame:
            if self.parent._covariance_matrices is None:
                raise ValueError("Covariance matrices are empty")
            covariance_matrix = self.parent._covariance_matrices[key]
            return pd.DataFrame(
                data=covariance_matrix,
                index=self.parent._instrument_names,
                columns=self.parent._instrument_names
            )

    class _LocIndexer:
        def __init__(self, parent : 'Covariance') -> None:
            self.parent = parent

        def __getitem__(self, key : str | datetime.datetime) -> pd.DataFrame:
            if self.parent._covariance_matrices is None:
                raise ValueError("Covariance matrices are empty")
            covariance_matrix = self.parent._covariance_matrices[self.parent._dates.get_loc(key)]
            return pd.DataFrame(
                data=covariance_matrix,
                index=self.parent._instrument_names,
                columns=self.parent._instrument_names
            )


T = TypeVar('T', bound=Instrument)

class RiskMeasure(ABC, Generic[T]):
<<<<<<< HEAD
    def __init__(
            self,
            tau : Optional[float] = None
        ) -> None:
=======
    def __init__(self, tau : Optional[float] = None) -> None:
        self.instruments : list[T]
>>>>>>> ba1af25b

        self.instruments : list[T]
        self.__returns : pd.DataFrame = pd.DataFrame()
        self.__product_returns : pd.DataFrame = pd.DataFrame()
        self.__jump_covariances : Covariance = Covariance()
        self.fill : bool

        if tau is not None:
            self.tau = tau

    @property
    def tau(self) -> float:
        if not hasattr(self, '_tau'):
            raise ValueError("tau is not set")
        return self._tau

    @tau.setter
    def tau(self, value : float) -> None:
        if not isinstance(value, float):
            raise TypeError("tau, x, is a float such that x ∈ (0, inf)")
        if value < 0:
            raise ValueError("tau, x, is a float such that x ∈ (0, inf)")
        self._tau = value

    def get_returns(self) -> pd.DataFrame:
        if not self.__returns.empty:
            return self.__returns

        returns = pd.DataFrame()
        for instrument in self.instruments:
            returns = pd.concat([returns, instrument.percent_returns], axis=1)

        returns = returns.reindex(sorted(returns.columns), axis=1)

        if self.fill:
            returns = _utils.ffill_zero(returns)

        return returns

    def get_product_returns(self) -> pd.DataFrame:
        if not self.__product_returns.empty:
            return self.__product_returns

        returns = self.get_returns()

        product_dictionary : dict[str, pd.Series] = {}

        for i, instrument_i in enumerate(self.instruments):
            for j, instrument_j in enumerate(self.instruments):
                if i > j:
                    continue

                product_dictionary[f'{instrument_i.name}_{instrument_j.name}'
                ] = returns[instrument_i.name] * returns[instrument_j.name]

        self.__product_returns = pd.DataFrame(product_dictionary, index=returns.index)

        if self.fill:
            self.__product_returns = _utils.ffill_zero(self.__product_returns)

        return self.__product_returns

    @abstractmethod
    def get_var(self) -> Variance:
        pass

    @abstractmethod
    def get_cov(self) -> Covariance:
        pass

    def get_jump_cov(self, percentile : float, window : int) -> Covariance:
        if not self.__jump_covariances.empty:
            return self.__jump_covariances

        if (percentile < 0) or (percentile > 1):
            raise ValueError("percentile, x, is a float such that x ∈ (0, 1)")

        covar_df = self.get_cov().to_frame()

        dates : pd.Index = covar_df.index

        jump_covariances : pd.DataFrame = pd.DataFrame(index=dates, columns=covar_df.columns, dtype=np.float64)

        for i in range(len(dates)):
            if i < window:
                continue

            window_covariances = covar_df.iloc[i-window:i]
            jump_covariances.iloc[i] = window_covariances.quantile(percentile)

        jump_covariances = jump_covariances.interpolate().bfill() if self.fill else jump_covariances

<<<<<<< HEAD
        self.__jump_covariances = Covariance.from_frame(jump_covariances)
=======
        self.__jump_covariances = Covariance().from_frame(jump_covariances) # type: ignore
>>>>>>> ba1af25b

        return self.__jump_covariances

class CRV(RiskMeasure[T]):
    def __init__(
            self,
            risk_target : float,
            instruments : list[T],
            window : int,
            span : int,
            fill : bool = True
        ) -> None:

        super().__init__(tau=risk_target)

        self.instruments : list[T] = instruments
        self.fill = fill
        self.window = window
        self.span = span

        self.__var = Variance()
        self.__cov = Covariance()
        self.__weekly_returns = pd.DataFrame()

    def get_var(self) -> Variance:
        if not self.__var.empty:
            return self.__var

        returns = self.get_returns()

        daily_exp_std = returns.ewm(span=self.span).std()
        annualized_exp_std : pd.DataFrame = daily_exp_std * (DAYS_IN_YEAR ** 0.5)

        ten_year_vol = annualized_exp_std.rolling(
            window=DAYS_IN_YEAR * 10, min_periods=1
        ).mean()
        weighted_vol = 0.3 * ten_year_vol + 0.7 * annualized_exp_std
        weighted_vol.dropna(inplace=True)
        weighted_vol = weighted_vol.interpolate() if self.fill else weighted_vol

        self.__var = Variance(weighted_vol / (DAYS_IN_YEAR ** 0.5) ** 2)

        return self.__var

    def get_weekly_returns(self) -> pd.DataFrame:
        if not self.__weekly_returns.empty:
            return self.__weekly_returns

        # add 1 to each return to get the multiplier
        return_multipliers = self.get_returns() + 1

        # ! there is some statistical error here because the first weekly return could be
        # ! less than 5 returns but this should be insignificant for the quantity of returns
        n = len(return_multipliers)
        complete_groups_index = n // 5 * 5  # Largest number less than n that is a multiple of 5
        sliced_return_multipliers = return_multipliers[:complete_groups_index]

        # group into chunks of 5, then calculate the product of each chunk, - 1 to get the return
        weekly_returns : pd.DataFrame = (
            sliced_return_multipliers
            .groupby(np.arange(complete_groups_index) // 5)
            .prod()
        ) - 1

        # Use the last date in each chunk
        weekly_returns.index = self.get_returns().index[4::5]

        nan_mask = self.get_returns().isna().copy()

        weekly_returns = weekly_returns.where(~nan_mask.iloc[4::5])

        self.__weekly_returns = weekly_returns.interpolate() if self.fill else weekly_returns

        return self.__weekly_returns

    def get_corr(self) -> pd.DataFrame:
        return self.get_weekly_returns().rolling(window=self.window).corr()

    def get_cov(self) -> Covariance:
        if not self.__cov.empty:
            return self.__cov

        rolling_corr : pd.DataFrame = self.get_corr()
        std : StandardDeviation = self.get_var().to_standard_deviation()
        std.annualize()
        vol : pd.DataFrame = std.to_frame()

        weekly_dates = rolling_corr.index.get_level_values(0).unique()

        vol = vol.reindex(weekly_dates)

        if len(vol) != len(weekly_dates):
            raise ValueError("vol and dates do not match")

        covs = []

        all_dates = self.get_returns().index

        last_cov = np.zeros((len(vol.columns), len(vol.columns)))
        last_cov[last_cov == 0] = np.nan

        for date in all_dates:
            if date in weekly_dates:
                vol_matrix : pd.Series = vol.loc[date]
                corr_matrix = rolling_corr.xs(date, level=0)
                cov = np.diag(vol_matrix.values) @ corr_matrix.values @ np.diag(vol_matrix.values)
                last_cov = cov
            covs.append(last_cov)

        i : int = 0
        while np.isnan(covs[i]).any():
            i += 1

        covs = covs[i:]
        all_dates = all_dates[i:]

        self.__cov = Covariance(np.array(covs), all_dates, vol.columns)

        return self.__cov


class EqualWeight(RiskMeasure[T]):
    def __init__(
        self,
        risk_target : float,
        instruments : list[T],
        window : int,
        fill : bool = True) -> None:

        super().__init__(tau=risk_target)

        self.instruments = instruments
        self.fill = fill
        self.window = window

        self.__var = Variance()
        self.__cov = Covariance()

    def get_var(self) -> Variance:
        if not self.__var.empty:
            return self.__var

        covar : Covariance = self.get_cov()
        variances = []
        for (_, matrix) in covar.iterate():
            variances.append(np.diag(matrix))

        self.__var = Variance(
            data=pd.DataFrame(
                variances,
                index=covar._dates,
                columns=covar._instrument_names
            )
        )

        return self.__var

    def get_cov(self) -> Covariance:
        if self.__cov.empty:
            returns_matrix = self.get_returns().values

            covariance_matrices = np.zeros((
                returns_matrix.shape[0],
                returns_matrix.shape[1],
                returns_matrix.shape[1]
            ))

            for i in range(1, returns_matrix.shape[0]):
                returns = returns_matrix[i-self.window:i+1]
                covariance_matrix = returns.T @ returns / self.window
                covariance_matrices[i] = covariance_matrix

            self.__cov = Covariance(
                covariance_matrices=covariance_matrices,
                dates=self.get_returns().index,
                instrument_names=self.get_returns().columns
            )

        return self.__cov

    def get_corr(self) -> pd.DataFrame:
        # Dinv = np.diag(1 / np.sqrt(np.diag(cov)))
        # corr = Dinv @ cov @ Dinv
        pass

class Simple(RiskMeasure[T]):
    def __init__(
        self,
        risk_target : float,
        instruments : list[T],
        window : int,
        fill : bool = True) -> None:

        super().__init__(tau=risk_target)

        self.instruments = instruments
        self.fill = fill
        self.window = window

        self.__var = Variance()
        self.__cov = Covariance()

    def get_var(self) -> Variance:
        if not self.__var.empty:
            return self.__var

        returns = self.get_returns()

        variance = returns.var()

        self.__var = Variance(variance)

        return self.__var

    def get_cov(self) -> Covariance:
        if self.__cov.empty:
            covar = pd.DataFrame(
                index=self.get_product_returns().index,
                columns=self.get_product_returns().columns,
                dtype=np.float64
            )

            covar = self.get_product_returns().rolling(window=self.window).mean().bfill()

            covar = covar.interpolate() if self.fill else self.__cov
            covar = covar.iloc[self.window:, :]
            self.__cov = Covariance.from_frame(covar)

        return self.__cov

class GARCH(RiskMeasure[T]):
    def __init__(
        self,
        risk_target : float,
        instruments : list[T],
        weights : tuple[float, float, float],
        minimum_observations : int,
        fill : bool = True) -> None:

        super().__init__(tau=risk_target)

        self.instruments = instruments
        self.weights = weights
        self.minimum_observations = minimum_observations
        self.fill = fill

        self.__var = Variance()
        self.__cov = pd.DataFrame()

    def get_var(self) -> Variance:
        if not self.__var.empty:
            return self.__var

        if not self.__cov.empty:
            for name in self.__cov.columns:
                if '_' not in name:
                    continue
                if name.split('_')[0] != name.split('_')[1]:
                    continue
                self.__var[name.split('_')[0]] = self.__cov[name]
            return self.__var

        variance : pd.DataFrame = pd.DataFrame()

        for i, instrument in enumerate(self.get_returns().columns.tolist()):
            squared_returns = self.get_returns()[instrument] ** 2
            squared_returns.dropna(inplace=True)

            dates = squared_returns.index

            # Calculate rolling long-term variance
            long_term_variances = (
                squared_returns
                .rolling(window=self.minimum_observations)
                .mean()
                .bfill()
            )

            df = pd.Series(index=dates)
            df.iloc[0] = squared_returns.iloc[0]

            for j, _ in enumerate(dates[1:], 1):
                df.iloc[j] = (
                    squared_returns.iloc[j] * self.weights[0] +
                    df.iloc[j-1] * self.weights[1] +
                    long_term_variances.iloc[j] * self.weights[2]
                )

            if i == 0:
                variance = df.to_frame(instrument)
                continue

            variance = pd.merge(
                left=variance,
                right=df.to_frame(instrument),
                how='outer',
                left_index=True,
                right_index=True
            )

        variance = variance.interpolate() if self.fill else variance

        self.__var = Variance(variance[self.minimum_observations:])

        return self.__var

    def get_cov(self) -> Covariance:
        if not self.__cov.empty:
            return self.__cov

        product_returns : np.ndarray = self.get_product_returns().dropna().values
        long_term_covariances : np.ndarray = (
            self.get_product_returns()
            .rolling(window=self.minimum_observations)
            .mean()
            .bfill()
            .values
        )

        covar = pd.DataFrame(
            index=self.get_product_returns().index,
            columns=self.get_product_returns().columns,
            dtype=np.float64
        )

        covar.iloc[0] = product_returns[0]

        for i in range(1, len(product_returns)):
            covar.iloc[i] = (
                product_returns[i] * self.weights[0] +
                covar.iloc[i-1] * self.weights[1] +
                long_term_covariances[i] * self.weights[2]
            )

        covar = covar.interpolate() if self.fill else covar
        covar = covar.iloc[self.minimum_observations:, :]

        self.__cov = Covariance.from_frame(covar)

        return self.__cov

    def get_jump_cov(self, percentile : float, window : int) -> pd.DataFrame:
        return super().get_jump_cov(percentile=percentile, window=window)<|MERGE_RESOLUTION|>--- conflicted
+++ resolved
@@ -1,19 +1,10 @@
-<<<<<<< HEAD
-"""Risk Measures Module, includes RiskMeasure class and subclasses and their dependencies"""
-
 from abc import ABC, abstractmethod
-from typing import Generic, Optional, Self, TypeVar, Iterator, cast
-
-import numpy as np
-import pandas as pd # type: ignore
-=======
+import datetime
+from typing import Self, Optional, TypeVar, Generic, Iterator, cast
+
 import pandas as pd # type: ignore
 import numpy as np
 import numpy.typing as npt
-from abc import ABC, abstractmethod
-from typing import Self, Optional, TypeVar, Generic, Iterator
-import datetime
->>>>>>> ba1af25b
 
 from algo_trade.instrument import Instrument
 from algo_trade._constants import DAYS_IN_YEAR
@@ -48,7 +39,6 @@
 
         return df
 
-<<<<<<< HEAD
 class StandardDeviation(pd.DataFrame):
     def __init__(
             self,
@@ -63,14 +53,6 @@
             inplace : Optional[bool] = False
         ) -> Optional[Self]:
 
-=======
-class StandardDeviation(pd.DataFrame): # type: ignore
-    def __init__(self, data : pd.DataFrame = None) -> None:
-        super().__init__(data)
-        self.__is_annualized : bool = False
-
-    def annualize(self, inplace : bool = False) -> Optional[Self]:
->>>>>>> ba1af25b
         if self.__is_annualized:
             return self
 
@@ -103,15 +85,11 @@
         super().__init__(data)
         self.__is_annualized = False
 
-<<<<<<< HEAD
     def annualize(
             self,
             inplace : Optional[bool] = False
         ) -> Optional[Self]:
 
-=======
-    def annualize(self, inplace : bool = False) -> Optional[Self]:
->>>>>>> ba1af25b
         if self.__is_annualized:
             return self
 
@@ -122,11 +100,7 @@
             self.__is_annualized = True
             return None
 
-<<<<<<< HEAD
         new : Variance = Variance(self)
-=======
-        new = Variance(self)
->>>>>>> ba1af25b
         new.annualize(inplace=True)
         return new
 
@@ -140,24 +114,16 @@
         return pd.DataFrame(self)
 
 class Covariance:
-<<<<<<< HEAD
     def __init__(
-            self,
-            covariance_matrices : Optional[np.ndarray] = None,
-            dates : Optional[pd.DatetimeIndex] = None,
-            instrument_names : Optional[list[str]] = None
+          self,
+          covariance_matrices : Optional[npt.NDArray[np.float64]] = None,
+          dates : pd.DatetimeIndex = None,
+          instrument_names : Optional[list[str]] = None
         ) -> None:
 
-        self._covariance_matrices : Optional[np.ndarray] = covariance_matrices
+        self._covariance_matrices : Optional[npt.NDArray[np.float64]] = covariance_matrices
         self._dates : Optional[pd.DatetimeIndex] = dates
         self._instrument_names : Optional[list[str]] = instrument_names
-=======
-    def __init__(self, covariance_matrices : Optional[npt.NDArray[np.float64]] = None, dates : pd.DatetimeIndex = None, instrument_names : Optional[list[str]] = None) -> None:
-        self._covariance_matrices = covariance_matrices
-        self._dates = dates
-        self._instrument_names = instrument_names if instrument_names is not None else []
-        self._columns : list[str] = []
->>>>>>> ba1af25b
 
     def to_frame(self) -> pd.DataFrame:
         if (self._covariance_matrices is None
@@ -187,18 +153,12 @@
     @property
     def index(self) -> pd.DatetimeIndex:
         return self._dates
-<<<<<<< HEAD
 
     def reindex(self, other_dates : pd.DatetimeIndex) -> None:
         if self._dates is None or self._covariance_matrices is None:
             raise ValueError("Covariance object is empty")
 
         intersection = self._dates.intersection(other_dates)
-=======
-    
-    def reindex(self, dates : pd.DatetimeIndex) -> None:
-        intersection = self._dates.intersection(dates)
->>>>>>> ba1af25b
 
         if self._covariance_matrices is None:
             raise ValueError("Covariance matrices are empty")
@@ -221,7 +181,6 @@
                 for j, instrument_J in enumerate(instrument_names):
                     if i > j:
                         continue
-<<<<<<< HEAD
                     covariance_matrices[n, i, j] = row[f'{instrument_I}_{instrument_J}']
                     covariance_matrices[n, j, i] = row[f'{instrument_I}_{instrument_J}']
 
@@ -236,30 +195,13 @@
             yield None, None
             return
 
-=======
-                    self._covariance_matrices[n, i, j] = row[f'{instrument_I}_{instrument_J}']
-                    self._covariance_matrices[n, j, i] = row[f'{instrument_I}_{instrument_J}']
-        
-        if not inplace:
-            return self
-        return None
-
-    def iterate(self) -> Iterator[tuple[datetime.datetime, npt.NDArray[np.float64]]]:
-        if self._covariance_matrices is None:
-            raise ValueError("Covariance matrices are empty")
->>>>>>> ba1af25b
         for n in range(self._covariance_matrices.shape[0]):
             yield self._dates[n], self._covariance_matrices[n]
 
     def dropna(self) -> None:
-<<<<<<< HEAD
         if self._covariance_matrices is None or self._dates is None:
             return
 
-=======
-        if self._covariance_matrices is None:
-            raise ValueError("Covariance matrices are empty")
->>>>>>> ba1af25b
         valid_indices = ~np.isnan(self._covariance_matrices).any(axis=(1, 2))
         self._covariance_matrices = self._covariance_matrices[valid_indices]
         self._dates = self._dates[valid_indices]
@@ -278,27 +220,15 @@
 
     def __str__(self) -> str:
         return str(self.to_frame())
-<<<<<<< HEAD
 
     def __repr__(self) -> str:
         return str(self.to_frame().__repr__())
 
-    def __getitem__(self, key : int) -> np.ndarray:
+    def __getitem__(self, key : int) -> npt.NDArray[np.float64]:
         if self._covariance_matrices is None:
             raise ValueError("Covariance object is empty")
 
         return cast(np.ndarray, self._covariance_matrices[key])
-=======
-    
-    def __repr__(self) -> str:
-        return repr(self.to_frame())
-    
-    def __getitem__(self, key : int) -> npt.NDArray[np.float64]:
-        if self._covariance_matrices is None:
-            raise ValueError("Covariance matrices are empty")
-        covariance_matrix = self._covariance_matrices[key]
-        return covariance_matrix # type: ignore
->>>>>>> ba1af25b
 
     class _ILocIndexer:
         def __init__(self, parent : 'Covariance') -> None:
@@ -332,15 +262,10 @@
 T = TypeVar('T', bound=Instrument)
 
 class RiskMeasure(ABC, Generic[T]):
-<<<<<<< HEAD
     def __init__(
             self,
             tau : Optional[float] = None
         ) -> None:
-=======
-    def __init__(self, tau : Optional[float] = None) -> None:
-        self.instruments : list[T]
->>>>>>> ba1af25b
 
         self.instruments : list[T]
         self.__returns : pd.DataFrame = pd.DataFrame()
@@ -433,11 +358,7 @@
 
         jump_covariances = jump_covariances.interpolate().bfill() if self.fill else jump_covariances
 
-<<<<<<< HEAD
         self.__jump_covariances = Covariance.from_frame(jump_covariances)
-=======
-        self.__jump_covariances = Covariance().from_frame(jump_covariances) # type: ignore
->>>>>>> ba1af25b
 
         return self.__jump_covariances
 
